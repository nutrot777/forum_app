--- conflicted
+++ resolved
@@ -2,18 +2,6 @@
 import { DiscussionWithDetails } from "@shared/schema";
 
 export function useDiscussions(filter: string = "recent") {
-<<<<<<< HEAD
-	return useQuery<DiscussionWithDetails[]>({
-		queryKey: ["/api/discussions", filter],
-		queryFn: async () => {
-			const response = await fetch(`/api/discussions?filter=${filter}`);
-			if (!response.ok) {
-				throw new Error("Failed to fetch discussions");
-			}
-			return response.json();
-		},
-	});
-=======
   return useQuery<DiscussionWithDetails[]>({
     queryKey: ["/api/discussions", filter],
     queryFn: async () => {
@@ -25,7 +13,6 @@
 
     }, refetchInterval:5000
   });
->>>>>>> 7c004e57
 }
 
 export function useDiscussion(id: number) {
