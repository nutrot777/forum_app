--- conflicted
+++ resolved
@@ -2,7 +2,7 @@
 import { DiscussionWithDetails } from "@shared/schema";
 
 export function useDiscussions(filter: string = "recent") {
-<<<<<<< HEAD
+
   return useQuery<DiscussionWithDetails[]>({
     queryKey: ["/api/discussions", filter],
     queryFn: async () => {
@@ -14,18 +14,6 @@
 
     }, refetchInterval:5000
   });
-=======
-	return useQuery<DiscussionWithDetails[]>({
-		queryKey: ["/api/discussions", filter],
-		queryFn: async () => {
-			const response = await fetch(`/api/discussions?filter=${filter}`);
-			if (!response.ok) {
-				throw new Error("Failed to fetch discussions");
-			}
-			return response.json();
-		},
-	});
->>>>>>> c4cac4ea
 }
 
 export function useDiscussion(id: number) {
