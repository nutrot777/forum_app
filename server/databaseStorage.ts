import { eq, and, isNull, desc, asc, or, inArray } from "drizzle-orm";
import { db } from "./db";
import { sql } from "drizzle-orm";
import {
	users,
	discussions,
	replies,
	helpfulMarks,
	notifications,
	bookmarks,
	type User,
	type InsertUser,
	type Discussion,
	type InsertDiscussion,
	type Reply,
	type InsertReply,
	type HelpfulMark,
	type InsertHelpfulMark,
	type Notification,
	type InsertNotification,
	type NotificationWithUser,
	type DiscussionWithUser,
	type ReplyWithUser,
	type DiscussionWithDetails,
} from "@shared/schema";
import { IStorage } from "./storage";

// Declare a userId variable for 'my' filter
declare global {
	var userId: number | undefined;
}

<<<<<<< HEAD
export class DatabaseStorage implements IStorage {
  // User operations
  async getUser(id: number): Promise<User | undefined> {
    const [user] = await db.select().from(users).where(eq(users.id, id));
    return user || undefined;
  }

  async getUserByUsername(username: string): Promise<User | undefined> {
    const [user] = await db.select().from(users).where(eq(users.username, username));
    return user || undefined;
  }

  async createUser(insertUser: InsertUser): Promise<User> {
    const [user] = await db
      .insert(users)
      .values(insertUser)
      .returning();
    return user;
  }

  async updateUserOnlineStatus(id: number, isOnline: boolean): Promise<User | undefined> {
    const [updatedUser] = await db
      .update(users)
      .set({ isOnline })
      .where(eq(users.id, id))
      .returning();
    return updatedUser || undefined;
  }

  async getOnlineUsers(): Promise<number> {
    const result = await db
      .select()
      .from(users)
      .where(eq(users.isOnline, true));
    return result.length;
  }

  async getTotalUserCount(): Promise<number> {
    // Explicitly select the id column to ensure Drizzle returns an array
    const result = await db.select({ id: users.id }).from(users);
    console.log('Total users query result:', result);
    return result.length;
  }

  // Discussion operations
  async createDiscussion(insertDiscussion: InsertDiscussion): Promise<Discussion> {
    const [discussion] = await db
      .insert(discussions)
      .values({
        ...insertDiscussion,
        imagePath: insertDiscussion.imagePath || null
      })
      .returning();
    return discussion;
  }

  // Add logging to debug the `user` field in discussions
  async getDiscussions(filter: string = 'recent'): Promise<DiscussionWithUser[]> {
    const allDiscussions = await db.select().from(discussions);
    const userIds = Array.from(new Set(allDiscussions.map(d => d.userId)));

    let allUsers: User[] = [];
    if (userIds.length > 0) {
      allUsers = await db
        .select()
        .from(users)
        .where(inArray(users.id, userIds));
    }

    const discussionsWithUsers: DiscussionWithUser[] = [];

    for (const discussion of allDiscussions) {
      const user = allUsers.find(u => u.id === discussion.userId);
      if (user) {
        const { password, ...userWithoutPassword } = user;
        discussionsWithUsers.push({
          ...discussion,
          user: userWithoutPassword,
        });
      } else {
        console.warn("User not found for discussion:", discussion);
      }
    }

    console.log("Discussions with users:", discussionsWithUsers);

    if (filter === 'helpful') {
      discussionsWithUsers.sort((a, b) => {
        const aCount = a.helpfulCount || 0;
        const bCount = b.helpfulCount || 0;
        return bCount - aCount;
      });
    } else if (filter === 'my' && global.userId) {
      return discussionsWithUsers.filter(d => d.userId === global.userId);
    } else {
      // Default to 'recent'
      discussionsWithUsers.sort((a, b) => {
        if (!a.createdAt || !b.createdAt) return 0;
        return new Date(b.createdAt).getTime() - new Date(a.createdAt).getTime();
      });
    }

    return discussionsWithUsers;
  }

  async getDiscussionById(id: number): Promise<DiscussionWithDetails | undefined> {
    const [discussion] = await db
      .select()
      .from(discussions)
      .where(eq(discussions.id, id));
    
    if (!discussion) return undefined;
    
    const [user] = await db
      .select()
      .from(users)
      .where(eq(users.id, discussion.userId));
    
    if (!user) return undefined;
    
    const { password, ...userWithoutPassword } = user;
    
    const allReplies = await db
      .select()
      .from(replies)
      .where(eq(replies.discussionId, id));
    
    const userIds = Array.from(new Set(allReplies.map(r => r.userId)));
    
    let replyUsers: User[] = [];
    if (userIds.length > 0) {
      replyUsers = await db
        .select()
        .from(users)
        .where(inArray(users.id, userIds));
    }
    
    const repliesWithUsers: ReplyWithUser[] = [];
    const topLevelReplies = allReplies.filter(r => r.parentId === null);
    
    for (const reply of topLevelReplies) {
      const replyUser = replyUsers.find(u => u.id === reply.userId);
      if (replyUser) {
        const { password, ...userWithoutPassword } = replyUser;
        const childReplies = this.buildReplyTree(reply.id, allReplies, replyUsers);
        
        repliesWithUsers.push({
          ...reply,
          user: userWithoutPassword,
          childReplies
        });
      }
    }
    
    return {
      ...discussion,
      user: userWithoutPassword,
      replies: repliesWithUsers
    };
  }

  private buildReplyTree(parentId: number, allReplies: Reply[], replyUsers: User[]): ReplyWithUser[] {
    const childReplies: ReplyWithUser[] = [];
    const directChildren = allReplies.filter(r => r.parentId === parentId);
    
    for (const child of directChildren) {
      const childUser = replyUsers.find(u => u.id === child.userId);
      if (childUser) {
        const { password, ...userWithoutPassword } = childUser;
        const nestedChildren = this.buildReplyTree(child.id, allReplies, replyUsers);
        
        childReplies.push({
          ...child,
          user: userWithoutPassword,
          childReplies: nestedChildren
        });
      }
    }
    
    return childReplies;
  }

  async updateDiscussion(id: number, partialDiscussion: Partial<InsertDiscussion>): Promise<Discussion | undefined> {
    const [updatedDiscussion] = await db
      .update(discussions)
      .set({
        ...partialDiscussion,
        imagePath: partialDiscussion.imagePath || null
      })
      .where(eq(discussions.id, id))
      .returning();
    return updatedDiscussion || undefined;
  }

  async deleteDiscussion(id: number): Promise<boolean> {
    // First delete all replies related to this discussion
    await db
      .delete(replies)
      .where(eq(replies.discussionId, id));
    
    // Delete helpful marks for this discussion
    await db
      .delete(helpfulMarks)
      .where(eq(helpfulMarks.discussionId, id));
    
    // Then delete the discussion
    const result = await db
      .delete(discussions)
      .where(eq(discussions.id, id))
      .returning();
    
    return result.length > 0;
  }
  
  // Reply operations
  async createReply(insertReply: InsertReply): Promise<Reply> {
    const [reply] = await db
      .insert(replies)
      .values({
        ...insertReply,
        parentId: insertReply.parentId || null,
        imagePath: insertReply.imagePath || null
      })
      .returning();
    return reply;
  }

  async getReplyById(id: number): Promise<Reply | undefined> {
    const [reply] = await db
      .select()
      .from(replies)
      .where(eq(replies.id, id));
    return reply || undefined;
  }

  async getRepliesByDiscussionId(discussionId: number): Promise<ReplyWithUser[]> {
    const allReplies = await db
      .select()
      .from(replies)
      .where(eq(replies.discussionId, discussionId));
    
    const userIds = Array.from(new Set(allReplies.map(r => r.userId)));
    
    let replyUsers: User[] = [];
    if (userIds.length > 0) {
      replyUsers = await db
        .select()
        .from(users)
        .where(inArray(users.id, userIds));
    }
    
    const topLevelReplies = allReplies.filter(r => r.parentId === null);
    const result: ReplyWithUser[] = [];
    
    for (const reply of topLevelReplies) {
      const user = replyUsers.find(u => u.id === reply.userId);
      if (user) {
        const { password, ...userWithoutPassword } = user;
        const childReplies = this.buildReplyTree(reply.id, allReplies, replyUsers);
        
        result.push({
          ...reply,
          user: userWithoutPassword,
          childReplies
        });
      }
    }
    
    return result;
  }

  async updateReply(id: number, partialReply: Partial<InsertReply>): Promise<Reply | undefined> {
    const [updatedReply] = await db
      .update(replies)
      .set({
        ...partialReply,
        imagePath: partialReply.imagePath || null
      })
      .where(eq(replies.id, id))
      .returning();
    return updatedReply || undefined;
  }

  async deleteReply(id: number): Promise<boolean> {
    // First delete helpful marks for this reply
    await db
      .delete(helpfulMarks)
      .where(eq(helpfulMarks.replyId, id));
    
    // Then delete the reply
    const result = await db
      .delete(replies)
      .where(eq(replies.id, id))
      .returning();
    
    return result.length > 0;
  }
  
  // Helpful marks
  async markAsHelpful(insertMark: InsertHelpfulMark): Promise<HelpfulMark> {
    // Check if mark already exists
    const existingMarks = await db
      .select()
      .from(helpfulMarks)
      .where(
        and(
          eq(helpfulMarks.userId, insertMark.userId),
          insertMark.discussionId 
            ? eq(helpfulMarks.discussionId, insertMark.discussionId) 
            : isNull(helpfulMarks.discussionId),
          insertMark.replyId 
            ? eq(helpfulMarks.replyId, insertMark.replyId) 
            : isNull(helpfulMarks.replyId)
        )
      );
    
    if (existingMarks.length > 0) {
      return existingMarks[0];
    }
    
    // Create new mark
    const [mark] = await db
      .insert(helpfulMarks)
      .values({
        ...insertMark,
        discussionId: insertMark.discussionId || null,
        replyId: insertMark.replyId || null
      })
      .returning();
    
    // Update helpful count
    if (mark.discussionId) {
      await db
        .update(discussions)
        .set({
          helpfulCount: sql`${discussions.helpfulCount} + 1`
        })
        .where(eq(discussions.id, mark.discussionId));
    } else if (mark.replyId) {
      await db
        .update(replies)
        .set({
          helpfulCount: sql`${replies.helpfulCount} + 1`
        })
        .where(eq(replies.id, mark.replyId));
    }
    
    return mark;
  }

  async removeHelpfulMark(userId: number, discussionId?: number, replyId?: number): Promise<boolean> {
    // Find the mark to delete
    const marks = await db
      .select()
      .from(helpfulMarks)
      .where(
        and(
          eq(helpfulMarks.userId, userId),
          discussionId 
            ? eq(helpfulMarks.discussionId, discussionId) 
            : isNull(helpfulMarks.discussionId),
          replyId 
            ? eq(helpfulMarks.replyId, replyId) 
            : isNull(helpfulMarks.replyId)
        )
      );
    
    if (marks.length === 0) return false;
    const markToDelete = marks[0];
    
    // Update helpful count
    if (markToDelete.discussionId) {
      await db
        .update(discussions)
        .set({
          helpfulCount: sql`GREATEST(${discussions.helpfulCount} - 1, 0)`
        })
        .where(eq(discussions.id, markToDelete.discussionId));
    } else if (markToDelete.replyId) {
      await db
        .update(replies)
        .set({
          helpfulCount: sql`GREATEST(${replies.helpfulCount} - 1, 0)`
        })
        .where(eq(replies.id, markToDelete.replyId));
    }
    
    // Delete the mark
    const result = await db
      .delete(helpfulMarks)
      .where(eq(helpfulMarks.id, markToDelete.id))
      .returning();
    
    return result.length > 0;
  }

  async isMarkedAsHelpful(userId: number, discussionId?: number, replyId?: number): Promise<boolean> {
    const marks = await db
      .select()
      .from(helpfulMarks)
      .where(
        and(
          eq(helpfulMarks.userId, userId),
          discussionId 
            ? eq(helpfulMarks.discussionId, discussionId) 
            : isNull(helpfulMarks.discussionId),
          replyId 
            ? eq(helpfulMarks.replyId, replyId) 
            : isNull(helpfulMarks.replyId)
        )
      );
    
    return marks.length > 0;
  }

  // Update user data
  async updateUser(id: number, userData: Partial<User>): Promise<User | undefined> {
    const [user] = await db
      .update(users)
      .set(userData)
      .where(eq(users.id, id))
      .returning();
    return user || undefined;
  }

  // Notification operations
  async createNotification(notification: InsertNotification): Promise<Notification> {
    const [newNotification] = await db
      .insert(notifications)
      .values({
        ...notification,
        discussionId: notification.discussionId || null,
        replyId: notification.replyId || null,
        isRead: false,
        isEmailSent: false
      })
      .returning();
    return newNotification;
  }

  async getNotifications(userId: number): Promise<NotificationWithUser[]> {
    const allNotifications = await db
      .select()
      .from(notifications)
      .where(eq(notifications.userId, userId))
      .orderBy(desc(notifications.createdAt));
    
    const userIds = Array.from(new Set(allNotifications.map(n => n.triggeredByUserId)));
    const discussionIds = Array.from(new Set(allNotifications.map(n => n.discussionId).filter(Boolean) as number[]));
    const replyIds = Array.from(new Set(allNotifications.map(n => n.replyId).filter(Boolean) as number[]));
    
    // Get users
    let notificationUsers: User[] = [];
    if (userIds.length > 0) {
      notificationUsers = await db
        .select()
        .from(users)
        .where(inArray(users.id, userIds));
    }
    
    // Get discussions
    let relatedDiscussions: Discussion[] = [];
    if (discussionIds.length > 0) {
      relatedDiscussions = await db
        .select()
        .from(discussions)
        .where(inArray(discussions.id, discussionIds));
    }
    
    // Get replies
    let relatedReplies: Reply[] = [];
    if (replyIds.length > 0) {
      relatedReplies = await db
        .select()
        .from(replies)
        .where(inArray(replies.id, replyIds));
    }
    
    // Build the result
    const result: NotificationWithUser[] = [];
    
    for (const notification of allNotifications) {
      const triggeredByUser = notificationUsers.find(u => u.id === notification.triggeredByUserId);
      
      if (triggeredByUser) {
        const { password, ...userWithoutPassword } = triggeredByUser;
        
        // Find related discussion or reply if any
        const discussion = notification.discussionId 
          ? relatedDiscussions.find(d => d.id === notification.discussionId) 
          : undefined;
        
        const reply = notification.replyId 
          ? relatedReplies.find(r => r.id === notification.replyId) 
          : undefined;
        
        result.push({
          ...notification,
          triggeredByUser: userWithoutPassword,
          discussion,
          reply
        });
      }
    }
    
    return result;
  }

  async getNotification(id: number): Promise<Notification | undefined> {
    const [notification] = await db
      .select()
      .from(notifications)
      .where(eq(notifications.id, id));
    return notification || undefined;
  }

  async markNotificationAsRead(id: number): Promise<Notification | undefined> {
    const [notification] = await db
      .update(notifications)
      .set({ isRead: true })
      .where(eq(notifications.id, id))
      .returning();
    return notification || undefined;
  }

  async deleteNotification(id: number): Promise<boolean> {
    const result = await db
      .delete(notifications)
      .where(eq(notifications.id, id))
      .returning();
    return result.length > 0;
  }

  async markAllNotificationsAsRead(userId: number): Promise<boolean> {
    // TODO: Implement actual logic
    return true;
  }

  async getUnreadNotificationsCount(userId: number): Promise<number> {
    // TODO: Implement actual logic
    return 0;
  }

  async markNotificationEmailSent(id: number): Promise<boolean> {
    // TODO: Implement actual logic
    return true;
  }

  async getPendingEmailNotifications(): Promise<NotificationWithUser[]> {
    // TODO: Implement actual logic
    return [];
  }
}
// End of DatabaseStorage class
=======
// Utility to normalize reply fields
function normalizeReply<T extends { captions?: string[] | null; imagePaths?: string[] | null }>(reply: T): T & { captions: string[]; imagePaths: string[] } {
  return {
    ...reply,
    captions: Array.isArray(reply.captions) ? reply.captions : [],
    imagePaths: Array.isArray(reply.imagePaths) ? reply.imagePaths : [],
  };
}

// Utility to normalize discussion fields
function normalizeDiscussion<T extends { captions?: string[] | null; imagePaths?: string[] | null }>(discussion: T): T & { captions: string[]; imagePaths: string[] } {
  return {
    ...discussion,
    captions: Array.isArray(discussion.captions) ? discussion.captions : [],
    imagePaths: Array.isArray(discussion.imagePaths) ? discussion.imagePaths : [],
  };
}

export class DatabaseStorage implements IStorage {
	// User operations
	async getUser(id: number): Promise<User | undefined> {
		const [user] = await db.select().from(users).where(eq(users.id, id));
		return user || undefined;
	}

	async getUserByUsername(username: string): Promise<User | undefined> {
		const [user] = await db.select().from(users).where(eq(users.username, username));
		return user || undefined;
	}

	async createUser(insertUser: InsertUser): Promise<User> {
		const [user] = await db.insert(users).values(insertUser).returning();
		return user;
	}

	async updateUserOnlineStatus(id: number, isOnline: boolean): Promise<User | undefined> {
		const [updatedUser] = await db.update(users).set({ isOnline }).where(eq(users.id, id)).returning();
		return updatedUser || undefined;
	}

	async getOnlineUsers(): Promise<number> {
		const result = await db.select().from(users).where(eq(users.isOnline, true));
		return result.length;
	}

	// Discussion operations
	async createDiscussion(insertDiscussion: InsertDiscussion): Promise<Discussion> {
		const [discussion] = await db
			.insert(discussions)
			.values({
				...insertDiscussion,
				// imagePaths is now the correct field
				imagePaths: insertDiscussion.imagePaths || [],
				captions: insertDiscussion.captions || [],
			})
			.returning();
		return normalizeDiscussion(discussion);
	}

	// Add logging to debug the `user` field in discussions
	async getDiscussions(filter: string = "recent"): Promise<DiscussionWithUser[]> {
		const allDiscussionsRaw = await db.select().from(discussions);
		const allDiscussions = allDiscussionsRaw.map(normalizeDiscussion);
		const userIds = Array.from(new Set(allDiscussions.map((d) => d.userId)));

		let allUsers: User[] = [];
		if (userIds.length > 0) {
			allUsers = await db.select().from(users).where(inArray(users.id, userIds));
		}

		const discussionsWithUsers: DiscussionWithUser[] = [];

		for (const discussion of allDiscussions) {
			const user = allUsers.find((u) => u.id === discussion.userId);
			if (user) {
				const { password, ...userWithoutPassword } = user;
				discussionsWithUsers.push({
					...discussion,
					user: userWithoutPassword,
				});
			} else {
				console.warn("User not found for discussion:", discussion);
			}
		}

		console.log("Discussions with users:", discussionsWithUsers);

		if (filter === "helpful") {
			discussionsWithUsers.sort((a, b) => {
				const aCount = a.helpfulCount || 0;
				const bCount = b.helpfulCount || 0;
				return bCount - aCount;
			});
		} else if (filter === "my" && global.userId) {
			return discussionsWithUsers.filter((d) => d.userId === global.userId);
		} else {
			// Default to 'recent'
			discussionsWithUsers.sort((a, b) => {
				if (!a.createdAt || !b.createdAt) return 0;
				return new Date(b.createdAt).getTime() - new Date(a.createdAt).getTime();
			});
		}

		return discussionsWithUsers;
	}

	async getDiscussionById(id: number): Promise<DiscussionWithDetails | undefined> {
		const [discussionRaw] = await db.select().from(discussions).where(eq(discussions.id, id));
		if (!discussionRaw) return undefined;
		const discussion = normalizeDiscussion(discussionRaw);
		const [user] = await db.select().from(users).where(eq(users.id, discussion.userId));
		if (!user) return undefined;
		const { password, ...userWithoutPassword } = user;
		// Normalize allReplies
		const allRepliesRaw = await db.select().from(replies).where(eq(replies.discussionId, id));
		const allReplies = allRepliesRaw.map(normalizeReply);
		const userIds = Array.from(new Set(allReplies.map((r) => r.userId)));
		let replyUsers: User[] = [];
		if (userIds.length > 0) {
			replyUsers = await db.select().from(users).where(inArray(users.id, userIds));
		}
		const repliesWithUsers: ReplyWithUser[] = [];
		const topLevelReplies = allReplies.filter((r) => r.parentId === null);
		for (const reply of topLevelReplies) {
			const replyUser = replyUsers.find((u) => u.id === reply.userId);
			if (replyUser) {
				const { password, ...userWithoutPassword } = replyUser;
				const childReplies = this.buildReplyTree(reply.id, allReplies, replyUsers);
				repliesWithUsers.push({
					...reply,
					user: userWithoutPassword,
					childReplies,
				});
			}
		}
		return {
			...discussion,
			user: userWithoutPassword,
			replies: repliesWithUsers,
		};
	}

	private buildReplyTree(parentId: number, allReplies: Reply[], replyUsers: User[]): ReplyWithUser[] {
		// allReplies must be normalized before calling this
		const childReplies: ReplyWithUser[] = [];
		const directChildren = allReplies.filter((r) => r.parentId === parentId);
		for (const child of directChildren) {
			const childUser = replyUsers.find((u) => u.id === child.userId);
			if (childUser) {
				const { password, ...userWithoutPassword } = childUser;
				const nestedChildren = this.buildReplyTree(child.id, allReplies, replyUsers);
				childReplies.push({
					...child,
					user: userWithoutPassword,
					childReplies: nestedChildren,
				});
			}
		}
		return childReplies;
	}

	async updateDiscussion(id: number, partialDiscussion: Partial<InsertDiscussion>): Promise<Discussion | undefined> {
		const [updatedDiscussion] = await db
			.update(discussions)
			.set({
				...partialDiscussion,
				imagePaths: partialDiscussion.imagePaths || [],
				captions: partialDiscussion.captions || [],
			})
			.where(eq(discussions.id, id))
			.returning();
		return updatedDiscussion ? normalizeDiscussion(updatedDiscussion) : undefined;
	}

	async deleteDiscussion(id: number): Promise<boolean> {
		// First delete all replies related to this discussion
		await db.delete(replies).where(eq(replies.discussionId, id));

		// Delete helpful marks for this discussion
		await db.delete(helpfulMarks).where(eq(helpfulMarks.discussionId, id));

		// Then delete the discussion
		const result = await db.delete(discussions).where(eq(discussions.id, id)).returning();

		return result.length > 0;
	}

	// Reply operations
	async createReply(insertReply: InsertReply): Promise<Reply> {
		const [reply] = await db
			.insert(replies)
			.values({
				...insertReply,
				imagePaths: insertReply.imagePaths || [],
				captions: insertReply.captions || [],
			})
			.returning();
		return normalizeReply(reply);
	}

	async getReplyById(id: number): Promise<Reply | undefined> {
		const [reply] = await db.select().from(replies).where(eq(replies.id, id));
		return reply ? normalizeReply(reply) : undefined;
	}

	async getRepliesByDiscussionId(discussionId: number): Promise<ReplyWithUser[]> {
		const allRepliesRaw = await db.select().from(replies).where(eq(replies.discussionId, discussionId));
		const allReplies = allRepliesRaw.map(normalizeReply);
		const userIds = Array.from(new Set(allReplies.map((r) => r.userId)));
		let replyUsers: User[] = [];
		if (userIds.length > 0) {
			replyUsers = await db.select().from(users).where(inArray(users.id, userIds));
		}
		const topLevelReplies = allReplies.filter((r) => r.parentId === null);
		const result: ReplyWithUser[] = [];
		for (const reply of topLevelReplies) {
			const user = replyUsers.find((u) => u.id === reply.userId);
			if (user) {
				const { password, ...userWithoutPassword } = user;
				const childReplies = this.buildReplyTree(reply.id, allReplies, replyUsers);
				result.push({
					...reply,
					user: userWithoutPassword,
					childReplies,
				});
			}
		}
		return result;
	}

	async updateReply(id: number, partialReply: Partial<InsertReply>): Promise<Reply | undefined> {
		const [updatedReply] = await db
			.update(replies)
			.set({
				...partialReply,
				imagePaths: partialReply.imagePaths || [],
				captions: partialReply.captions || [],
			})
			.where(eq(replies.id, id))
			.returning();
		return updatedReply ? normalizeReply(updatedReply) : undefined;
	}

	async deleteReply(id: number): Promise<boolean> {
		// First delete helpful marks for this reply
		await db.delete(helpfulMarks).where(eq(helpfulMarks.replyId, id));

		// Then delete the reply
		const result = await db.delete(replies).where(eq(replies.id, id)).returning();

		return result.length > 0;
	}

	// Helpful marks
	async markAsHelpful(insertMark: InsertHelpfulMark): Promise<HelpfulMark> {
		// Check if mark already exists
		const existingMarks = await db
			.select()
			.from(helpfulMarks)
			.where(
				and(
					eq(helpfulMarks.userId, insertMark.userId),
					insertMark.discussionId
						? eq(helpfulMarks.discussionId, insertMark.discussionId)
						: isNull(helpfulMarks.discussionId),
					insertMark.replyId ? eq(helpfulMarks.replyId, insertMark.replyId) : isNull(helpfulMarks.replyId)
				)
			);

		if (existingMarks.length > 0) {
			return existingMarks[0];
		}

		// Create new mark
		const [mark] = await db
			.insert(helpfulMarks)
			.values({
				...insertMark,
				discussionId: insertMark.discussionId || null,
				replyId: insertMark.replyId || null,
			})
			.returning();

		// Update helpful count
		if (mark.discussionId) {
			await db
				.update(discussions)
				.set({
					helpfulCount: sql`${discussions.helpfulCount} + 1`,
				})
				.where(eq(discussions.id, mark.discussionId));
		} else if (mark.replyId) {
			await db
				.update(replies)
				.set({
					helpfulCount: sql`${replies.helpfulCount} + 1`,
				})
				.where(eq(replies.id, mark.replyId));
		}

		return mark;
	}

	async removeHelpfulMark(userId: number, discussionId?: number, replyId?: number): Promise<boolean> {
		// Find the mark to delete
		const marks = await db
			.select()
			.from(helpfulMarks)
			.where(
				and(
					eq(helpfulMarks.userId, userId),
					discussionId ? eq(helpfulMarks.discussionId, discussionId) : isNull(helpfulMarks.discussionId),
					replyId ? eq(helpfulMarks.replyId, replyId) : isNull(helpfulMarks.replyId)
				)
			);

		if (marks.length === 0) return false;
		const markToDelete = marks[0];

		// Update helpful count
		if (markToDelete.discussionId) {
			await db
				.update(discussions)
				.set({
					helpfulCount: sql`GREATEST(${discussions.helpfulCount} - 1, 0)`,
				})
				.where(eq(discussions.id, markToDelete.discussionId));
		} else if (markToDelete.replyId) {
			await db
				.update(replies)
				.set({
					helpfulCount: sql`GREATEST(${replies.helpfulCount} - 1, 0)`,
				})
				.where(eq(replies.id, markToDelete.replyId));
		}

		// Delete the mark
		const result = await db.delete(helpfulMarks).where(eq(helpfulMarks.id, markToDelete.id)).returning();

		return result.length > 0;
	}

	async isMarkedAsHelpful(userId: number, discussionId?: number, replyId?: number): Promise<boolean> {
		const marks = await db
			.select()
			.from(helpfulMarks)
			.where(
				and(
					eq(helpfulMarks.userId, userId),
					discussionId ? eq(helpfulMarks.discussionId, discussionId) : isNull(helpfulMarks.discussionId),
					replyId ? eq(helpfulMarks.replyId, replyId) : isNull(helpfulMarks.replyId)
				)
			);

		return marks.length > 0;
	}

	// Update user data
	async updateUser(id: number, userData: Partial<User>): Promise<User | undefined> {
		const [user] = await db.update(users).set(userData).where(eq(users.id, id)).returning();
		return user || undefined;
	}

	// Notification operations
	async createNotification(notification: InsertNotification): Promise<Notification> {
		const [newNotification] = await db
			.insert(notifications)
			.values({
				...notification,
				discussionId: notification.discussionId || null,
				replyId: notification.replyId || null,
				isRead: false,
				emailSent: false,
			})
			.returning();
		return newNotification;
	}

	async getNotifications(userId: number): Promise<NotificationWithUser[]> {
		const allNotifications = await db
			.select()
			.from(notifications)
			.where(eq(notifications.userId, userId))
			.orderBy(desc(notifications.createdAt));

		const userIds = Array.from(new Set(allNotifications.map((n) => n.triggeredByUserId)));
		const discussionIds = Array.from(
			new Set(allNotifications.map((n) => n.discussionId).filter(Boolean) as number[])
		);
		const replyIds = Array.from(new Set(allNotifications.map((n) => n.replyId).filter(Boolean) as number[]));

		// Get users
		let notificationUsers: User[] = [];
		if (userIds.length > 0) {
			notificationUsers = await db.select().from(users).where(inArray(users.id, userIds));
		}

		// Get discussions
		let relatedDiscussions: Discussion[] = [];
		if (discussionIds.length > 0) {
			relatedDiscussions = (await db.select().from(discussions).where(inArray(discussions.id, discussionIds))).map(normalizeDiscussion);
		}

		// Get replies and normalize them
		let relatedReplies: Reply[] = [];
		if (replyIds.length > 0) {
			const rawReplies = await db.select().from(replies).where(inArray(replies.id, replyIds));
			relatedReplies = rawReplies.map(normalizeReply);
		}

		// Build the result
		const result: NotificationWithUser[] = [];

		for (const notification of allNotifications) {
			const triggeredByUser = notificationUsers.find((u) => u.id === notification.triggeredByUserId);

			if (triggeredByUser) {
				const { password, ...userWithoutPassword } = triggeredByUser;

				// Find related discussion or reply if any
				const discussion = notification.discussionId
					? relatedDiscussions.find((d) => d.id === notification.discussionId)
					: undefined;

				const reply = notification.replyId
					? relatedReplies.find((r) => r.id === notification.replyId)
					: undefined;

				result.push({
					...notification,
					triggeredByUser: userWithoutPassword,
					discussion,
					reply,
				});
			}
		}

		return result;
	}

	async getNotification(id: number): Promise<Notification | undefined> {
		const [notification] = await db.select().from(notifications).where(eq(notifications.id, id));
		return notification || undefined;
	}

	async markNotificationAsRead(id: number): Promise<Notification | undefined> {
		const [notification] = await db
			.update(notifications)
			.set({ isRead: true })
			.where(eq(notifications.id, id))
			.returning();
		return notification || undefined;
	}

	async markAllNotificationsAsRead(userId: number): Promise<boolean> {
		const result = await db
			.update(notifications)
			.set({ isRead: true })
			.where(eq(notifications.userId, userId))
			.returning();
		return result.length > 0;
	}

	async deleteNotification(id: number): Promise<boolean> {
		const result = await db.delete(notifications).where(eq(notifications.id, id)).returning();
		return result.length > 0;
	}

	async getUnreadNotificationsCount(userId: number): Promise<number> {
		const result = await db
			.select()
			.from(notifications)
			.where(and(eq(notifications.userId, userId), eq(notifications.isRead, false)));
		return result.length;
	}

	async markNotificationEmailSent(id: number): Promise<boolean> {
		const result = await db
			.update(notifications)
			.set({ emailSent: true })
			.where(eq(notifications.id, id))
			.returning();
		return result.length > 0;
	}

	async getPendingEmailNotifications(): Promise<NotificationWithUser[]> {
		const pendingNotifications = await db
			.select()
			.from(notifications)
			.where(and(eq(notifications.emailSent, false), eq(notifications.isRead, false)));

		if (pendingNotifications.length === 0) {
			return [];
		}

		const userIds = Array.from(
			new Set([
				...pendingNotifications.map((n) => n.triggeredByUserId),
				...pendingNotifications.map((n) => n.userId),
			])
		);

		// Get all related users
		const allUsers = await db.select().from(users).where(inArray(users.id, userIds));

		// Build the result with user info
		const result: NotificationWithUser[] = [];

		for (const notification of pendingNotifications) {
			const triggeredByUser = allUsers.find((u) => u.id === notification.triggeredByUserId);
			const recipient = allUsers.find((u) => u.id === notification.userId);

			if (triggeredByUser && recipient && recipient.email && recipient.emailNotifications) {
				const { password: pw1, ...userWithoutPassword } = triggeredByUser;

				result.push({
					...notification,
					triggeredByUser: userWithoutPassword,
				});
			}
		}

		return result;
	}

	// Ensure the `user` details are included in the response
	async getBookmarkedDiscussions(userId: number) {
		// console.log("getBookmarkedDiscussions called with userId:", userId);
		// console.log("Checking db object:", db);

		try {
			const result = await db
				.select()
				.from(discussions)
				.innerJoin(bookmarks, eq(discussions.id, bookmarks.discussionId))
				.innerJoin(users, eq(discussions.userId, users.id))
				.where(eq(bookmarks.userId, userId));

      // console.log("Query result with users:", result);
      return result.map(({ discussions, users, bookmarks }) => ({
        ...discussions,
        user: users,
        bookmark: bookmarks,
      }));
    } catch (error) {
      console.error("Error executing getBookmarkedDiscussions query:", error);
      throw error;
    }
  }

  async removeBookmark(userId: number, disscussionID: number) {
    try {
      const results = await db
        .delete(bookmarks)
        .where(
          and(
            eq(bookmarks.userId, userId),
            eq(bookmarks.discussionId, disscussionID),
          ),
        );
      console.log(results);
      return results;
    } catch (error) {
      console.error("Error executing deleteBookmard query:", error);
      throw error;
    }
  }

	// Update the addBookmark method to upsert (insert or update) the bookmark
	async addBookmark({
		userId,
		discussionId,
		saveDiscussionThread,
	}: {
		userId: number;
		discussionId: number;
		saveDiscussionThread: boolean;
	}) {
		try {
			// Check if bookmark exists
			const [existing] = await db
				.select()
				.from(bookmarks)
				.where(
					and(
						eq(bookmarks.userId, userId),
						eq(bookmarks.discussionId, discussionId)
					)
				);
			if (existing) {
				// Update saveDiscussionThread value
				const [updated] = await db
					.update(bookmarks)
					.set({ saveDiscussionThread })
					.where(
						and(
							eq(bookmarks.userId, userId),
							eq(bookmarks.discussionId, discussionId)
						)
					)
					.returning();
				return updated;
			} else {
				// Insert new bookmark
				const result = await db.execute(
					sql`INSERT INTO bookmarks (user_id, discussion_id, save_discussion_thread) VALUES (${userId}, ${discussionId}, ${saveDiscussionThread}) RETURNING *`
				);
				return result.rows[0];
			}
		} catch (error) {
			console.error("Error executing addBookmark query:", error);
			throw error;
		}
	}
}
>>>>>>> f266ce70
<|MERGE_RESOLUTION|>--- conflicted
+++ resolved
@@ -30,562 +30,6 @@
 	var userId: number | undefined;
 }
 
-<<<<<<< HEAD
-export class DatabaseStorage implements IStorage {
-  // User operations
-  async getUser(id: number): Promise<User | undefined> {
-    const [user] = await db.select().from(users).where(eq(users.id, id));
-    return user || undefined;
-  }
-
-  async getUserByUsername(username: string): Promise<User | undefined> {
-    const [user] = await db.select().from(users).where(eq(users.username, username));
-    return user || undefined;
-  }
-
-  async createUser(insertUser: InsertUser): Promise<User> {
-    const [user] = await db
-      .insert(users)
-      .values(insertUser)
-      .returning();
-    return user;
-  }
-
-  async updateUserOnlineStatus(id: number, isOnline: boolean): Promise<User | undefined> {
-    const [updatedUser] = await db
-      .update(users)
-      .set({ isOnline })
-      .where(eq(users.id, id))
-      .returning();
-    return updatedUser || undefined;
-  }
-
-  async getOnlineUsers(): Promise<number> {
-    const result = await db
-      .select()
-      .from(users)
-      .where(eq(users.isOnline, true));
-    return result.length;
-  }
-
-  async getTotalUserCount(): Promise<number> {
-    // Explicitly select the id column to ensure Drizzle returns an array
-    const result = await db.select({ id: users.id }).from(users);
-    console.log('Total users query result:', result);
-    return result.length;
-  }
-
-  // Discussion operations
-  async createDiscussion(insertDiscussion: InsertDiscussion): Promise<Discussion> {
-    const [discussion] = await db
-      .insert(discussions)
-      .values({
-        ...insertDiscussion,
-        imagePath: insertDiscussion.imagePath || null
-      })
-      .returning();
-    return discussion;
-  }
-
-  // Add logging to debug the `user` field in discussions
-  async getDiscussions(filter: string = 'recent'): Promise<DiscussionWithUser[]> {
-    const allDiscussions = await db.select().from(discussions);
-    const userIds = Array.from(new Set(allDiscussions.map(d => d.userId)));
-
-    let allUsers: User[] = [];
-    if (userIds.length > 0) {
-      allUsers = await db
-        .select()
-        .from(users)
-        .where(inArray(users.id, userIds));
-    }
-
-    const discussionsWithUsers: DiscussionWithUser[] = [];
-
-    for (const discussion of allDiscussions) {
-      const user = allUsers.find(u => u.id === discussion.userId);
-      if (user) {
-        const { password, ...userWithoutPassword } = user;
-        discussionsWithUsers.push({
-          ...discussion,
-          user: userWithoutPassword,
-        });
-      } else {
-        console.warn("User not found for discussion:", discussion);
-      }
-    }
-
-    console.log("Discussions with users:", discussionsWithUsers);
-
-    if (filter === 'helpful') {
-      discussionsWithUsers.sort((a, b) => {
-        const aCount = a.helpfulCount || 0;
-        const bCount = b.helpfulCount || 0;
-        return bCount - aCount;
-      });
-    } else if (filter === 'my' && global.userId) {
-      return discussionsWithUsers.filter(d => d.userId === global.userId);
-    } else {
-      // Default to 'recent'
-      discussionsWithUsers.sort((a, b) => {
-        if (!a.createdAt || !b.createdAt) return 0;
-        return new Date(b.createdAt).getTime() - new Date(a.createdAt).getTime();
-      });
-    }
-
-    return discussionsWithUsers;
-  }
-
-  async getDiscussionById(id: number): Promise<DiscussionWithDetails | undefined> {
-    const [discussion] = await db
-      .select()
-      .from(discussions)
-      .where(eq(discussions.id, id));
-    
-    if (!discussion) return undefined;
-    
-    const [user] = await db
-      .select()
-      .from(users)
-      .where(eq(users.id, discussion.userId));
-    
-    if (!user) return undefined;
-    
-    const { password, ...userWithoutPassword } = user;
-    
-    const allReplies = await db
-      .select()
-      .from(replies)
-      .where(eq(replies.discussionId, id));
-    
-    const userIds = Array.from(new Set(allReplies.map(r => r.userId)));
-    
-    let replyUsers: User[] = [];
-    if (userIds.length > 0) {
-      replyUsers = await db
-        .select()
-        .from(users)
-        .where(inArray(users.id, userIds));
-    }
-    
-    const repliesWithUsers: ReplyWithUser[] = [];
-    const topLevelReplies = allReplies.filter(r => r.parentId === null);
-    
-    for (const reply of topLevelReplies) {
-      const replyUser = replyUsers.find(u => u.id === reply.userId);
-      if (replyUser) {
-        const { password, ...userWithoutPassword } = replyUser;
-        const childReplies = this.buildReplyTree(reply.id, allReplies, replyUsers);
-        
-        repliesWithUsers.push({
-          ...reply,
-          user: userWithoutPassword,
-          childReplies
-        });
-      }
-    }
-    
-    return {
-      ...discussion,
-      user: userWithoutPassword,
-      replies: repliesWithUsers
-    };
-  }
-
-  private buildReplyTree(parentId: number, allReplies: Reply[], replyUsers: User[]): ReplyWithUser[] {
-    const childReplies: ReplyWithUser[] = [];
-    const directChildren = allReplies.filter(r => r.parentId === parentId);
-    
-    for (const child of directChildren) {
-      const childUser = replyUsers.find(u => u.id === child.userId);
-      if (childUser) {
-        const { password, ...userWithoutPassword } = childUser;
-        const nestedChildren = this.buildReplyTree(child.id, allReplies, replyUsers);
-        
-        childReplies.push({
-          ...child,
-          user: userWithoutPassword,
-          childReplies: nestedChildren
-        });
-      }
-    }
-    
-    return childReplies;
-  }
-
-  async updateDiscussion(id: number, partialDiscussion: Partial<InsertDiscussion>): Promise<Discussion | undefined> {
-    const [updatedDiscussion] = await db
-      .update(discussions)
-      .set({
-        ...partialDiscussion,
-        imagePath: partialDiscussion.imagePath || null
-      })
-      .where(eq(discussions.id, id))
-      .returning();
-    return updatedDiscussion || undefined;
-  }
-
-  async deleteDiscussion(id: number): Promise<boolean> {
-    // First delete all replies related to this discussion
-    await db
-      .delete(replies)
-      .where(eq(replies.discussionId, id));
-    
-    // Delete helpful marks for this discussion
-    await db
-      .delete(helpfulMarks)
-      .where(eq(helpfulMarks.discussionId, id));
-    
-    // Then delete the discussion
-    const result = await db
-      .delete(discussions)
-      .where(eq(discussions.id, id))
-      .returning();
-    
-    return result.length > 0;
-  }
-  
-  // Reply operations
-  async createReply(insertReply: InsertReply): Promise<Reply> {
-    const [reply] = await db
-      .insert(replies)
-      .values({
-        ...insertReply,
-        parentId: insertReply.parentId || null,
-        imagePath: insertReply.imagePath || null
-      })
-      .returning();
-    return reply;
-  }
-
-  async getReplyById(id: number): Promise<Reply | undefined> {
-    const [reply] = await db
-      .select()
-      .from(replies)
-      .where(eq(replies.id, id));
-    return reply || undefined;
-  }
-
-  async getRepliesByDiscussionId(discussionId: number): Promise<ReplyWithUser[]> {
-    const allReplies = await db
-      .select()
-      .from(replies)
-      .where(eq(replies.discussionId, discussionId));
-    
-    const userIds = Array.from(new Set(allReplies.map(r => r.userId)));
-    
-    let replyUsers: User[] = [];
-    if (userIds.length > 0) {
-      replyUsers = await db
-        .select()
-        .from(users)
-        .where(inArray(users.id, userIds));
-    }
-    
-    const topLevelReplies = allReplies.filter(r => r.parentId === null);
-    const result: ReplyWithUser[] = [];
-    
-    for (const reply of topLevelReplies) {
-      const user = replyUsers.find(u => u.id === reply.userId);
-      if (user) {
-        const { password, ...userWithoutPassword } = user;
-        const childReplies = this.buildReplyTree(reply.id, allReplies, replyUsers);
-        
-        result.push({
-          ...reply,
-          user: userWithoutPassword,
-          childReplies
-        });
-      }
-    }
-    
-    return result;
-  }
-
-  async updateReply(id: number, partialReply: Partial<InsertReply>): Promise<Reply | undefined> {
-    const [updatedReply] = await db
-      .update(replies)
-      .set({
-        ...partialReply,
-        imagePath: partialReply.imagePath || null
-      })
-      .where(eq(replies.id, id))
-      .returning();
-    return updatedReply || undefined;
-  }
-
-  async deleteReply(id: number): Promise<boolean> {
-    // First delete helpful marks for this reply
-    await db
-      .delete(helpfulMarks)
-      .where(eq(helpfulMarks.replyId, id));
-    
-    // Then delete the reply
-    const result = await db
-      .delete(replies)
-      .where(eq(replies.id, id))
-      .returning();
-    
-    return result.length > 0;
-  }
-  
-  // Helpful marks
-  async markAsHelpful(insertMark: InsertHelpfulMark): Promise<HelpfulMark> {
-    // Check if mark already exists
-    const existingMarks = await db
-      .select()
-      .from(helpfulMarks)
-      .where(
-        and(
-          eq(helpfulMarks.userId, insertMark.userId),
-          insertMark.discussionId 
-            ? eq(helpfulMarks.discussionId, insertMark.discussionId) 
-            : isNull(helpfulMarks.discussionId),
-          insertMark.replyId 
-            ? eq(helpfulMarks.replyId, insertMark.replyId) 
-            : isNull(helpfulMarks.replyId)
-        )
-      );
-    
-    if (existingMarks.length > 0) {
-      return existingMarks[0];
-    }
-    
-    // Create new mark
-    const [mark] = await db
-      .insert(helpfulMarks)
-      .values({
-        ...insertMark,
-        discussionId: insertMark.discussionId || null,
-        replyId: insertMark.replyId || null
-      })
-      .returning();
-    
-    // Update helpful count
-    if (mark.discussionId) {
-      await db
-        .update(discussions)
-        .set({
-          helpfulCount: sql`${discussions.helpfulCount} + 1`
-        })
-        .where(eq(discussions.id, mark.discussionId));
-    } else if (mark.replyId) {
-      await db
-        .update(replies)
-        .set({
-          helpfulCount: sql`${replies.helpfulCount} + 1`
-        })
-        .where(eq(replies.id, mark.replyId));
-    }
-    
-    return mark;
-  }
-
-  async removeHelpfulMark(userId: number, discussionId?: number, replyId?: number): Promise<boolean> {
-    // Find the mark to delete
-    const marks = await db
-      .select()
-      .from(helpfulMarks)
-      .where(
-        and(
-          eq(helpfulMarks.userId, userId),
-          discussionId 
-            ? eq(helpfulMarks.discussionId, discussionId) 
-            : isNull(helpfulMarks.discussionId),
-          replyId 
-            ? eq(helpfulMarks.replyId, replyId) 
-            : isNull(helpfulMarks.replyId)
-        )
-      );
-    
-    if (marks.length === 0) return false;
-    const markToDelete = marks[0];
-    
-    // Update helpful count
-    if (markToDelete.discussionId) {
-      await db
-        .update(discussions)
-        .set({
-          helpfulCount: sql`GREATEST(${discussions.helpfulCount} - 1, 0)`
-        })
-        .where(eq(discussions.id, markToDelete.discussionId));
-    } else if (markToDelete.replyId) {
-      await db
-        .update(replies)
-        .set({
-          helpfulCount: sql`GREATEST(${replies.helpfulCount} - 1, 0)`
-        })
-        .where(eq(replies.id, markToDelete.replyId));
-    }
-    
-    // Delete the mark
-    const result = await db
-      .delete(helpfulMarks)
-      .where(eq(helpfulMarks.id, markToDelete.id))
-      .returning();
-    
-    return result.length > 0;
-  }
-
-  async isMarkedAsHelpful(userId: number, discussionId?: number, replyId?: number): Promise<boolean> {
-    const marks = await db
-      .select()
-      .from(helpfulMarks)
-      .where(
-        and(
-          eq(helpfulMarks.userId, userId),
-          discussionId 
-            ? eq(helpfulMarks.discussionId, discussionId) 
-            : isNull(helpfulMarks.discussionId),
-          replyId 
-            ? eq(helpfulMarks.replyId, replyId) 
-            : isNull(helpfulMarks.replyId)
-        )
-      );
-    
-    return marks.length > 0;
-  }
-
-  // Update user data
-  async updateUser(id: number, userData: Partial<User>): Promise<User | undefined> {
-    const [user] = await db
-      .update(users)
-      .set(userData)
-      .where(eq(users.id, id))
-      .returning();
-    return user || undefined;
-  }
-
-  // Notification operations
-  async createNotification(notification: InsertNotification): Promise<Notification> {
-    const [newNotification] = await db
-      .insert(notifications)
-      .values({
-        ...notification,
-        discussionId: notification.discussionId || null,
-        replyId: notification.replyId || null,
-        isRead: false,
-        isEmailSent: false
-      })
-      .returning();
-    return newNotification;
-  }
-
-  async getNotifications(userId: number): Promise<NotificationWithUser[]> {
-    const allNotifications = await db
-      .select()
-      .from(notifications)
-      .where(eq(notifications.userId, userId))
-      .orderBy(desc(notifications.createdAt));
-    
-    const userIds = Array.from(new Set(allNotifications.map(n => n.triggeredByUserId)));
-    const discussionIds = Array.from(new Set(allNotifications.map(n => n.discussionId).filter(Boolean) as number[]));
-    const replyIds = Array.from(new Set(allNotifications.map(n => n.replyId).filter(Boolean) as number[]));
-    
-    // Get users
-    let notificationUsers: User[] = [];
-    if (userIds.length > 0) {
-      notificationUsers = await db
-        .select()
-        .from(users)
-        .where(inArray(users.id, userIds));
-    }
-    
-    // Get discussions
-    let relatedDiscussions: Discussion[] = [];
-    if (discussionIds.length > 0) {
-      relatedDiscussions = await db
-        .select()
-        .from(discussions)
-        .where(inArray(discussions.id, discussionIds));
-    }
-    
-    // Get replies
-    let relatedReplies: Reply[] = [];
-    if (replyIds.length > 0) {
-      relatedReplies = await db
-        .select()
-        .from(replies)
-        .where(inArray(replies.id, replyIds));
-    }
-    
-    // Build the result
-    const result: NotificationWithUser[] = [];
-    
-    for (const notification of allNotifications) {
-      const triggeredByUser = notificationUsers.find(u => u.id === notification.triggeredByUserId);
-      
-      if (triggeredByUser) {
-        const { password, ...userWithoutPassword } = triggeredByUser;
-        
-        // Find related discussion or reply if any
-        const discussion = notification.discussionId 
-          ? relatedDiscussions.find(d => d.id === notification.discussionId) 
-          : undefined;
-        
-        const reply = notification.replyId 
-          ? relatedReplies.find(r => r.id === notification.replyId) 
-          : undefined;
-        
-        result.push({
-          ...notification,
-          triggeredByUser: userWithoutPassword,
-          discussion,
-          reply
-        });
-      }
-    }
-    
-    return result;
-  }
-
-  async getNotification(id: number): Promise<Notification | undefined> {
-    const [notification] = await db
-      .select()
-      .from(notifications)
-      .where(eq(notifications.id, id));
-    return notification || undefined;
-  }
-
-  async markNotificationAsRead(id: number): Promise<Notification | undefined> {
-    const [notification] = await db
-      .update(notifications)
-      .set({ isRead: true })
-      .where(eq(notifications.id, id))
-      .returning();
-    return notification || undefined;
-  }
-
-  async deleteNotification(id: number): Promise<boolean> {
-    const result = await db
-      .delete(notifications)
-      .where(eq(notifications.id, id))
-      .returning();
-    return result.length > 0;
-  }
-
-  async markAllNotificationsAsRead(userId: number): Promise<boolean> {
-    // TODO: Implement actual logic
-    return true;
-  }
-
-  async getUnreadNotificationsCount(userId: number): Promise<number> {
-    // TODO: Implement actual logic
-    return 0;
-  }
-
-  async markNotificationEmailSent(id: number): Promise<boolean> {
-    // TODO: Implement actual logic
-    return true;
-  }
-
-  async getPendingEmailNotifications(): Promise<NotificationWithUser[]> {
-    // TODO: Implement actual logic
-    return [];
-  }
-}
-// End of DatabaseStorage class
-=======
 // Utility to normalize reply fields
 function normalizeReply<T extends { captions?: string[] | null; imagePaths?: string[] | null }>(reply: T): T & { captions: string[]; imagePaths: string[] } {
   return {
@@ -631,13 +75,19 @@
 		return result.length;
 	}
 
+	async getTotalUserCount(): Promise<number> {
+		// Explicitly select the id column to ensure Drizzle returns an array
+		const result = await db.select({ id: users.id }).from(users);
+		console.log('Total users query result:', result);
+		return result.length;
+	}
+
 	// Discussion operations
 	async createDiscussion(insertDiscussion: InsertDiscussion): Promise<Discussion> {
 		const [discussion] = await db
 			.insert(discussions)
 			.values({
 				...insertDiscussion,
-				// imagePaths is now the correct field
 				imagePaths: insertDiscussion.imagePaths || [],
 				captions: insertDiscussion.captions || [],
 			})
@@ -1200,5 +650,4 @@
 			throw error;
 		}
 	}
-}
->>>>>>> f266ce70
+}